--- conflicted
+++ resolved
@@ -3,11 +3,7 @@
 if [ ! -f ../.git/hooks/pre-commit ]; then
     ln -s -f ../../scripts/sof-pre-commit-hook.sh ../.git/hooks/pre-commit
 fi
-<<<<<<< HEAD
-if [ ! -f .git/hooks/post-commit ]; then
-=======
 if [ ! -f ../.git/hooks/post-commit ]; then
->>>>>>> e493f1c3
     ln -s -f ../../scripts/sof-post-commit-hook.sh ../.git/hooks/post-commit
 fi
 libtoolize -c --force
